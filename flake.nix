{
  description = "Obsrvr Flow Data Indexer";

  inputs = {
    nixpkgs.url = "github:NixOS/nixpkgs/nixpkgs-unstable";
    flake-utils.url = "github:numtide/flake-utils";
  };

  outputs = { self, nixpkgs, flake-utils }:
    flake-utils.lib.eachDefaultSystem (system:
      let
        pkgs = nixpkgs.legacyPackages.${system};
        
        # Function to build a WASM plugin
        buildWasmPlugin = name: src: pkgs.stdenv.mkDerivation {
          inherit name src;
          buildInputs = [ pkgs.tinygo ];
          buildPhase = ''
            tinygo build -o ${name}.wasm -target=wasi ./main.go
          '';
          installPhase = ''
            mkdir -p $out
            cp ${name}.wasm $out/
          '';
        };
      in
      {
        packages = {
          default = pkgs.buildGoModule {
            pname = "flow";
            version = "0.1.0";
            src = ./.;
<<<<<<< HEAD
            # Use the actual hash value provided by the build process
            vendorHash = "sha256-HbDWADDLpN7TPu3i0RqaOwBQgRkGP7rHp9T7IylsgwQ=";
            # Use -mod=mod to download modules directly from network
            buildFlags = ["-mod=mod"];
            # Specify the main packages to build
            subPackages = [ 
              "cmd/flow" 
              "cmd/graphql-api"
              "cmd/schema-registry"
            ];
=======
            vendorHash = null; # Use the vendor directory
            proxyVendor = true; # Use the vendor directory
            # Skip tests during the build
            doCheck = false;
>>>>>>> 50231996
          };
          
          # Example WASM plugin (for demonstration purposes)
          # zeromq-wasm = buildWasmPlugin "flow-consumer-zeromq" ./plugins/flow-consumer-zeromq;
        };

        devShell = pkgs.mkShell {
          buildInputs = [ 
            pkgs.go_1_23
            pkgs.tinygo # Add TinyGo for WASM compilation
          ];
        };
      }
    );
}<|MERGE_RESOLUTION|>--- conflicted
+++ resolved
@@ -30,7 +30,6 @@
             pname = "flow";
             version = "0.1.0";
             src = ./.;
-<<<<<<< HEAD
             # Use the actual hash value provided by the build process
             vendorHash = "sha256-HbDWADDLpN7TPu3i0RqaOwBQgRkGP7rHp9T7IylsgwQ=";
             # Use -mod=mod to download modules directly from network
@@ -41,12 +40,6 @@
               "cmd/graphql-api"
               "cmd/schema-registry"
             ];
-=======
-            vendorHash = null; # Use the vendor directory
-            proxyVendor = true; # Use the vendor directory
-            # Skip tests during the build
-            doCheck = false;
->>>>>>> 50231996
           };
           
           # Example WASM plugin (for demonstration purposes)
